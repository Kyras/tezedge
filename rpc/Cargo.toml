[package]
name = "rpc"
version = "0.1.0"
authors = ["Martin Lacko <martin.lacko@simplestaking.com>"]
edition = "2018"
build = "build.rs"

# See more keys and their definitions at https://doc.rust-lang.org/cargo/reference/manifest.html

[dependencies]
serde = { version = "1.0", features = ["derive"] }
serde_json = "1.0"
hyper = "0.13.0-alpha.4"
tokio = "0.2.0-alpha.6"
riker = { git = "https://github.com/simplestaking/riker.git", branch = "slog-support" }
futures-preview = "0.3.0-alpha.19"
slog = { version = "2.5", features = ["nested-values"] }
slog_derive = "0.1.1"
<<<<<<< HEAD
chrono = "0.4.9"
regex = "1.3.1"
lazy_static = "1.4.0"
=======
chrono = { version = "0.4.9", features = ["serde"] }
>>>>>>> 3908d53b

networking = { path = "../networking" }
shell = { path = "../shell" }
tezos_encoding = { path = "../tezos/encoding" }<|MERGE_RESOLUTION|>--- conflicted
+++ resolved
@@ -16,13 +16,9 @@
 futures-preview = "0.3.0-alpha.19"
 slog = { version = "2.5", features = ["nested-values"] }
 slog_derive = "0.1.1"
-<<<<<<< HEAD
-chrono = "0.4.9"
+chrono = { version = "0.4.9", features = ["serde"] }
 regex = "1.3.1"
 lazy_static = "1.4.0"
-=======
-chrono = { version = "0.4.9", features = ["serde"] }
->>>>>>> 3908d53b
 
 networking = { path = "../networking" }
 shell = { path = "../shell" }
